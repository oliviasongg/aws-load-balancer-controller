package controller

import (
	"testing"

	"github.com/aws/aws-sdk-go/aws"
	"github.com/aws/aws-sdk-go/aws/awserr"
	//"github.com/aws/aws-sdk-go/aws/awsutil"
	"github.com/aws/aws-sdk-go/service/elbv2"
)

/*func TestNewListener(t *testing.T) {
	setup()

	var tests = []struct {
		annotations *annotationsT
		listener    *elbv2.Listener
		pass        bool
	}{
		{ // Test defaults
			&annotationsT{},
			&elbv2.Listener{
				Port:     aws.Int64(80),
				Protocol: aws.String("HTTP"),
			},
			true,
		},
		{ // Test port annotations
			&annotationsT{port: aws.Int64(9999)},
			&elbv2.Listener{
				Port:     aws.Int64(9999),
				Protocol: aws.String("HTTP"),
			},
			true,
		},
		{ // Test adding certificateArn annotation sets ARN, port, and protocol
			&annotationsT{
				certificateArn: aws.String("arn:blah"),
			},
			&elbv2.Listener{
				Certificates: []*elbv2.Certificate{
					&elbv2.Certificate{CertificateArn: aws.String("arn:blah")},
				},
				Port:     aws.Int64(443),
				Protocol: aws.String("HTTPS"),
			},
			true,
		},
		{ // Test overriding HTTPS port
			&annotationsT{
				certificateArn: aws.String("arn:blah"),
				port:           aws.Int64(9999),
			},
			&elbv2.Listener{
				Certificates: []*elbv2.Certificate{
					&elbv2.Certificate{CertificateArn: aws.String("arn:blah")},
				},
				Port:     aws.Int64(9999),
				Protocol: aws.String("HTTPS"),
			},
			true,
		},
		{ // Test equals: certificates
			&annotationsT{
				certificateArn: aws.String("arn:blah"),
			},
			&elbv2.Listener{
				Certificates: []*elbv2.Certificate{
					&elbv2.Certificate{CertificateArn: aws.String("arn:bad")},
				},
				Port:     aws.Int64(443),
				Protocol: aws.String("HTTPS"),
			},
			false,
		},
		{ // Test equals: port
			&annotationsT{},
			&elbv2.Listener{
				Port:     aws.Int64(9999),
				Protocol: aws.String("HTTP"),
			},
			false,
		},
		{ // Test equals: protocol
			&annotationsT{},
			&elbv2.Listener{
				Port:     aws.Int64(80),
				Protocol: aws.String("HTTPS"),
			},
			false,
		},
	}

	for _, tt := range tests {
<<<<<<< HEAD
		listener := NewListener(tt.annotations, nil).DesiredListener
=======
		listener := NewListener(tt.annotations, aws.String("ingressID")).DesiredListener
>>>>>>> df30117b
		l := &Listener{
			CurrentListener: listener,
		}
		if !l.needsModification(tt.listener) && tt.pass {
			t.Errorf("NewListener(%v) returned an unexpected listener:\n%s\n!=\n%s", awsutil.Prettify(tt.annotations), awsutil.Prettify(listener), awsutil.Prettify(tt.listener))
		}
	}
}*/

/*func TestListenerCreate(t *testing.T) {
	setup()

	var tests = []struct {
		DesiredListener *elbv2.Listener
		Output          *elbv2.Listener
		Error           awserr.Error
		pass            bool
	}{
		{
<<<<<<< HEAD
			NewListener(&annotationsT{}, nil).DesiredListener,
=======
			NewListener(&annotationsT{}, aws.String("ingressID")).DesiredListener,
>>>>>>> df30117b
			&elbv2.Listener{
				DefaultActions: []*elbv2.Action{
					&elbv2.Action{
						TargetGroupArn: aws.String("TargetGroupArn"),
						Type:           aws.String("forward"),
					},
				},
				ListenerArn:     aws.String("some:arn"),
				LoadBalancerArn: aws.String("arn"),
				Port:            aws.Int64(80),
				Protocol:        aws.String("HTTP"),
			},
			nil,
			true,
		},
		{
<<<<<<< HEAD
			NewListener(&annotationsT{}, nil).DesiredListener,
=======
			NewListener(&annotationsT{}, aws.String("ingressID")).DesiredListener,
>>>>>>> df30117b
			nil,
			awserr.New("TargetGroupAssociationLimit", "", nil),
			false,
		},
		{
<<<<<<< HEAD
			NewListener(&annotationsT{}, nil).DesiredListener,
=======
			NewListener(&annotationsT{}, aws.String("ingressID")).DesiredListener,
>>>>>>> df30117b
			nil,
			awserr.New("Some other error", "", nil),
			false,
		},
	}

	lb := &LoadBalancer{
		id:                  aws.String("test-alb"),
		CurrentLoadBalancer: &elbv2.LoadBalancer{LoadBalancerArn: aws.String("arn")},
	}

	tg := &TargetGroup{
		CurrentTargetGroup: &elbv2.TargetGroup{
			TargetGroupArn: aws.String("TargetGroupArn"),
		},
	}

	for n, tt := range tests {
		mockedELBV2responses.Error = tt.Error

		l := &Listener{
			ingressId:       aws.String("ingressID"),
			DesiredListener: tt.DesiredListener,
		}

		err := l.create(lb, tg)
		if err != nil && tt.pass {
			t.Errorf("%d: listener.create() returned an error: %v", n, err)
		}
		if err == nil && !tt.pass {
			t.Errorf("%d: listener.create() did not error but should have", n)
		}

		if !l.needsModification(tt.Output) && tt.pass {
			t.Errorf("%d: listener.create() did not create what was expected, %v\n  !=\n%v", n, l.CurrentListener, tt.Output)
		}
	}
}*/

func TestListenerModify(t *testing.T) {

}

func TestListenerDelete(t *testing.T) {
	setup()

	var tests = []struct {
		CurrentListener *elbv2.Listener
		Error           awserr.Error
		pass            bool
	}{
		{
			&elbv2.Listener{ListenerArn: aws.String("some:arn")},
			nil,
			true,
		},
		{
			&elbv2.Listener{ListenerArn: aws.String("some:arn")},
			awserr.New("Some error happened", "", nil),
			false,
		},
	}

	for n, tt := range tests {
		mockedELBV2responses.Error = tt.Error
		l := &Listener{
			ingressId:       aws.String("ingressId"),
			CurrentListener: tt.CurrentListener,
		}

<<<<<<< HEAD
		lb := &LoadBalancer{}

		err := l.delete(lb)
=======
		err := l.delete(&LoadBalancer{})
>>>>>>> df30117b
		if err != nil && tt.pass {
			t.Errorf("%d: listener.delete() returned an error: %v", n, err)
		}
		if err == nil && !tt.pass {
			t.Errorf("%d: listener.delete() did not error but should have", n)
		}
	}
}

func TestListenerEquals(t *testing.T) {
	setup()

	var tests = []struct {
		CurrentListener *elbv2.Listener
		TargetListener  *elbv2.Listener
		equals          bool
	}{
		{ // Port equals
			&elbv2.Listener{Port: aws.Int64(123)},
			&elbv2.Listener{Port: aws.Int64(123)},
			true,
		},
		{ // Port not equals
			&elbv2.Listener{Port: aws.Int64(123)},
			&elbv2.Listener{Port: aws.Int64(1234)},
			false,
		},
		{ // Protocol equals
			&elbv2.Listener{Protocol: aws.String("HTTP")},
			&elbv2.Listener{Protocol: aws.String("HTTP")},
			true,
		},
		{ // Protocol not equals
			&elbv2.Listener{Protocol: aws.String("HTTP")},
			&elbv2.Listener{Protocol: aws.String("HTTPS")},
			false,
		},
		{ // Certificates equals
			&elbv2.Listener{Certificates: []*elbv2.Certificate{&elbv2.Certificate{CertificateArn: aws.String("arn")}}},
			&elbv2.Listener{Certificates: []*elbv2.Certificate{&elbv2.Certificate{CertificateArn: aws.String("arn")}}},
			true,
		},
		{ // Protocol not equals
			&elbv2.Listener{Certificates: []*elbv2.Certificate{&elbv2.Certificate{CertificateArn: aws.String("arn")}}},
			&elbv2.Listener{Certificates: []*elbv2.Certificate{&elbv2.Certificate{CertificateArn: aws.String("arn_")}}},
			false,
		},
	}

	for n, tt := range tests {
		mockedELBV2responses.Error = nil
		l := &Listener{
			CurrentListener: tt.CurrentListener,
		}

		equals := l.needsModification(tt.TargetListener)
		if equals != tt.equals {
			t.Errorf("%d: listener.Equals() returned %v, should have returned %v", n, equals, tt.equals)
		}
	}
}<|MERGE_RESOLUTION|>--- conflicted
+++ resolved
@@ -92,11 +92,7 @@
 	}
 
 	for _, tt := range tests {
-<<<<<<< HEAD
-		listener := NewListener(tt.annotations, nil).DesiredListener
-=======
 		listener := NewListener(tt.annotations, aws.String("ingressID")).DesiredListener
->>>>>>> df30117b
 		l := &Listener{
 			CurrentListener: listener,
 		}
@@ -116,11 +112,7 @@
 		pass            bool
 	}{
 		{
-<<<<<<< HEAD
-			NewListener(&annotationsT{}, nil).DesiredListener,
-=======
 			NewListener(&annotationsT{}, aws.String("ingressID")).DesiredListener,
->>>>>>> df30117b
 			&elbv2.Listener{
 				DefaultActions: []*elbv2.Action{
 					&elbv2.Action{
@@ -137,21 +129,13 @@
 			true,
 		},
 		{
-<<<<<<< HEAD
-			NewListener(&annotationsT{}, nil).DesiredListener,
-=======
 			NewListener(&annotationsT{}, aws.String("ingressID")).DesiredListener,
->>>>>>> df30117b
 			nil,
 			awserr.New("TargetGroupAssociationLimit", "", nil),
 			false,
 		},
 		{
-<<<<<<< HEAD
-			NewListener(&annotationsT{}, nil).DesiredListener,
-=======
 			NewListener(&annotationsT{}, aws.String("ingressID")).DesiredListener,
->>>>>>> df30117b
 			nil,
 			awserr.New("Some other error", "", nil),
 			false,
@@ -222,13 +206,7 @@
 			CurrentListener: tt.CurrentListener,
 		}
 
-<<<<<<< HEAD
-		lb := &LoadBalancer{}
-
-		err := l.delete(lb)
-=======
 		err := l.delete(&LoadBalancer{})
->>>>>>> df30117b
 		if err != nil && tt.pass {
 			t.Errorf("%d: listener.delete() returned an error: %v", n, err)
 		}
